--- conflicted
+++ resolved
@@ -350,20 +350,13 @@
 		var sb strings.Builder
 		defer close(ch)
 		if err := r.Completion(c.Request.Context(), llm.CompletionRequest{
-<<<<<<< HEAD
 			Prompt:       prompt,
 			Images:       images,
 			Format:       req.Format,
 			Options:      opts,
 			UseHarmony:   useHarmony,
+			ParserType:   parserType,
 			ExposeHidden: req.ExposeHidden,
-=======
-			Prompt:     prompt,
-			Images:     images,
-			Format:     req.Format,
-			Options:    opts,
-			ParserType: parserType,
->>>>>>> 8d6fffae
 		}, func(cr llm.CompletionResponse) {
 			res := api.GenerateResponse{
 				Model:        req.Model,
